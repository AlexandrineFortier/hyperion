--- conflicted
+++ resolved
@@ -2,10 +2,7 @@
  Copyright 2018 Johns Hopkins University  (Author: Jesus Villalba)
  Apache 2.0  (http://www.apache.org/licenses/LICENSE-2.0)
 """
-<<<<<<< HEAD
-=======
 
->>>>>>> 307129f7
 import numpy as np
 
 from ..pdfs.plda import FRPLDA, SPLDA, PLDA
