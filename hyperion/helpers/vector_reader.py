--- conflicted
+++ resolved
@@ -2,7 +2,7 @@
  Copyright 2018 Johns Hopkins University  (Author: Jesus Villalba)
  Apache 2.0  (http://www.apache.org/licenses/LICENSE-2.0)
 """
-
+from jsonargparse import ArgumentParser, ActionParser
 import sys
 import os
 import argparse
@@ -53,18 +53,19 @@
     
     @staticmethod
     def add_class_args(parser, prefix=None):
-        if prefix is None:
-            p1 = '--'
-        else:
-<<<<<<< HEAD
-            p1 = '--' + prefix + '.'
-=======
-            p1 = '--' + prefix + '-'
-            p2 = prefix + '_'
->>>>>>> 75d3f58c
-        parser.add_argument(p1+'vlist-sep', default=' ',
-                            help=('utterance file field separator'))
+        if prefix is not None:
+            outer_parser = parser
+            parser = ArgumentParser(prog='')
+
+        parser.add_argument(
+            '--vlist-sep', default=' ',
+            help=('utterance file field separator'))
         
+        if prefix is not None:
+            outer_parser.add_argument(
+                '--' + prefix,
+                action=ActionParser(parser=parser),
+                help='vector reader params')
     
 
     add_argparse_args = add_class_args