"""
 Copyright 2022 Johns Hopkins University  (Author: Jesus Villalba)
 Apache 2.0  (http://www.apache.org/licenses/LICENSE-2.0)
"""

import logging
from collections import OrderedDict
from copy import deepcopy
<<<<<<< HEAD
import re
=======
from pathlib import Path
>>>>>>> 5f0ac993

import numpy as np
import pandas as pd

from .list_utils import split_list, split_list_group_by_key


class InfoTable(object):
    """This is a base class to store information about recordings, segments,
    features, etc.

    Attributes:
      df: pandas dataframe.
    """
    def __init__(self, df):
        self.df = df
        assert "id" in df, f"info_table={df}"
        self.df.set_index("id", drop=False, inplace=True)

    def copy(self):
        """Makes a copy of the object."""
        return deepcopy(self)

    def clone(self):
        """Makes a copy of the object."""
        return deepcopy(self)

    @property
    def __len__(self):
        return self.df.__len__

    @property
    def __str__(self):
        return self.df.__str__

    @property
    def __repr__(self):
        return self.df.__repr__

    @property
    def iat(self):
        return self.df.iat

    @property
    def at(self):
        return self.df.at

    @property
    def iloc(self):
        return self.df.iloc

    @property
    def loc(self):
        return self.df.loc

    @property
    def __getitem__(self):
        return self.df.__getitem__

    @property
    def __setitem__(self):
        return self.df.__setitem__

    @property
    def __contains__(self):
        return self.df.__contains__

    @property
    def index(self):
        return self.df.index

    def save(self, file_path, sep=None):
        """Saves info table to file

        Args:
          file_path: File to write the list.
          sep: Separator between the key and file_path in the text file.
        """
        file_path = Path(file_path)
        file_path.parent.mkdir(parents=True, exist_ok=True)
        ext = file_path.suffix
        if ext in ["", ".scp"] or re.match(r"\.[0-9]+$", ext):
            # if no extension we save as kaldi utt2spk file
            assert len(self.df.columns) == 2
            self.df.to_csv(file_path, sep=" ", header=False, index=False)
            return

        if sep is None:
            sep = "\t" if ".tsv" in ext else ","

        self.df.to_csv(file_path, sep=sep, index=False)

    @classmethod
    def from_lists(cls, ids, column_names, column_data):
        df_dict = {"id": ids}
        assert len(column_names) == len(column_data)
        for name, data in zip(column_names, column_data):
            assert len(ids) == len(data)
            df_dict[name] = data
        df = pd.DataFrame(df_dict)
        return cls(df)

    @classmethod
    def from_dict(cls, df_dict):
        assert "id" in df_dict
        df = pd.DataFrame(df_dict)
        return cls(df)

    @classmethod
    def load(cls, file_path, sep=None, name="class_id"):
        """Loads utt2info list from text file.

        Args:
          file_path: File to read the list.
          sep: Separator between the key and file_path in the text file.
          dtype: Dictionary with the dtypes of each column.
          name: name for the data to be loaded
        Returns:
          Utt2Info object
        """
        file_path = Path(file_path)
        ext = file_path.suffix
        if ext in ["", ".scp"]:
            # if no extension we load as kaldi utt2spk file
            df = pd.read_csv(
                file_path,
                sep=" ",
                header=None,
                names=["id", name],
                dtype={
                    "id": np.str,
                    name: np.str
                },
            )
        else:
            if sep is None:
                sep = "\t" if ".tsv" in ext else ","

            df = pd.read_csv(file_path, sep=sep)

        return cls(df)

    def sort(self, column="id", ascending=True):
        """Sorts the table by column"""
        self.df.sort_values(by=column, inplace=True, ascending=ascending)

    def split(self, idx, num_parts, group_by=None):
        """Splits SCPList into num_parts and return part idx.

        Args:
          idx: Part to return from 1 to num_parts.
          num_parts: Number of parts to split the list.
          group_by_field: All the lines with the same value in column
                          groub_by_field go to the same part

        Returns:
          Sub Utt2Info object
        """
        if group_by is None:
            _, idx1 = split_list(self.df["id"], idx, num_parts)
        else:
            _, idx1 = split_list_group_by_key(self.df[group_by], idx,
                                              num_parts)

        df = self.df.iloc[idx1]
        return self.__class__(df)

    @classmethod
    def merge(cls, tables):
        """Merges several Utt2Info tables.

        Args:
          info_lists: List of Utt2Info

        Returns:
          Utt2Info object concatenation the info_lists.
        """
        df_list = [table.df for table in tables]
        df = pd.concat(df_list)
        return cls(df)

    def filter(self,
               items=None,
               iindex=None,
               columns=None,
               by="id",
               keep=True):
        assert (items is None or iindex is None
                ), "items and iindex cannot be not None at the same time"
        df = self.df

        if not keep:
            if items is not None:
                items = np.setdiff1d(df[by], items)
            elif iindex is not None:
                iindex = np.setdiff1d(np.arange(len(df)), iindex)

            if columns is not None:
                columns = np.setdiff1d(df.columns, columns)

        if items is not None:
            if by != "id":
                missing = [False if v in df[by] else True for v in items]
                if any(missing):
                    raise Exception(f"{items[missing]} not found in table")
                items = [True if v in items else False for v in df[by]]

            if columns is None:
                df = df.loc[items]
            else:
                df = df.loc[items, columns]
        else:
            if iindex is not None:
                df = self.df.iloc[iindex]

            if columns is not None:
                df = df[columns]

        return self.__class__(df)

    def __eq__(self, other):
        """Equal operator"""
        if self.df.shape[0] == 0 and other.df.shape[0] == 0:
            return True
        eq = self.df.equals(other.df)
        return eq

    def __ne__(self, other):
        """Non-equal operator"""
        return not self.__eq__(other)

    def __cmp__(self, other):
        """Comparison operator"""
        if self.__eq__(other):
            return 0
        return 1

    def shuffle(self, seed=1024, rng=None):
        """Shuffles the elements of the list.

        Args:
          seed: Seed for random number generator.
          rng: numpy random number generator object.

        Returns:
          Index used to shuffle the list.
        """
        if rng is None:
            rng = np.random.RandomState(seed=seed)
        index = np.arange(len(self.df))
        rng.shuffle(index)
        self.df = self.df.iloc[index]
        return index

    def set_index(self, keys, inplace=True):
        if inplace:
            self.df.set_index(keys, drop=False, inplace=True)
            return

        df = self.df.set_index(keys, drop=False, inplace=False)
        return type(self)(df)

    def reset_index(self):
        self.df.set_index("id", drop=False, inplace=True)

    def get_loc(self, keys):
        if isinstance(keys, (list, np.ndarray)):
            return self.df.index.get_indexer(keys)

        loc = self.df.index.get_loc(keys)
        if isinstance(loc, int):
            return loc
        elif isinstance(loc, np.ndarray) and loc.dtype == np.bool:
            return np.nonzero(loc)[0]
        else:
            return list(range(loc.start, loc.stop, loc.step))

    def get_col_idx(self, keys):
        return self.df.columns.get_loc(keys)

        # def __len__(self):

    #     """Returns the number of elements in the list."""
    #     return len(self.df)

    # def _create_dict(self):
    #     """Creates dictionary that returns the position of
    #     a segment in the list.
    #     """
    #     self.key_to_index = OrderedDict(
    #         (k, i) for i, k in enumerate(self.utt_info.index)
    #     )

    # def get_index(self, key):
    #     """Returns the position of key in the list."""
    #     if self.key_to_index is None:
    #         self._create_dict()
    #     return self.key_to_index[key]

    # def __contains__(self, id):
    #     """Returns True if the list contains the key"""
    #     return id in self.df.index

    # def __getitem__(self, id):
    #     """It allows to acces the data in the list by key or index like in
    #        a ditionary, e.g.:
    #        If input is a string key:
    #            utt2spk = Utt2Info(info)
    #            spk_id = utt2spk['data1']
    #        If input is an index:
    #            key, spk_id  = utt2spk[0]

    #     Args:
    #       key: String key or integer index.
    #     Returns:
    #       If key is a string:
    #           info corresponding to key
    #       If key is the index in the key list:
    #           key, info given index
    #     """
    #     if isinstance(id, str):
    #         row = np.array(self.utt_info.loc[key])[1:]
    #         if len(row) == 1:
    #             return row[0]
    #         else:
    #             return row
    #     else:
    #         row = np.array(self.utt_info.iloc[key])
    #         if len(row) == 2:
    #             return row[0], row[1]
    #         else:
    #             return row[0], row[1:]

    # def sort(self, field=0):
    #     """Sorts the list by key"""
    #     if field == 0:
    #         self.utt_info.sort_index(ascending=True, inplace=True)
    #     else:
    #         idx = np.argsort(self.utt_info[field])
    #         self.utt_info = self.utt_info.iloc[idx]
    #     self.key_to_index = None

    # @classmethod
    # def load(cls, file_path, sep=" ", dtype={0: np.str, 1: np.str}):
    #     """Loads utt2info list from text file.

    #     Args:
    #       file_path: File to read the list.
    #       sep: Separator between the key and file_path in the text file.
    #       dtype: Dictionary with the dtypes of each column.
    #     Returns:
    #       Utt2Info object
    #     """
    #     df = pd.read_csv(file_path, sep=sep, header=None, dtype=dtype)
    #     df = df.rename(index=str, columns={0: "key"})
    #     return cls(df)

    # def split(self, idx, num_parts, group_by_field=0):
    #     """Splits SCPList into num_parts and return part idx.

    #     Args:
    #       idx: Part to return from 1 to num_parts.
    #       num_parts: Number of parts to split the list.
    #       group_by_field: All the lines with the same value in column
    #                       groub_by_field go to the same part

    #     Returns:
    #       Sub Utt2Info object
    #     """
    #     if group_by_field == 0:
    #         key, idx1 = split_list(self.utt_info["key"], idx, num_parts)
    #     else:
    #         key, idx1 = split_list_group_by_key(
    #             self.utt_info[group_by_field], idx, num_parts
    #         )

    #     utt_info = self.utt_info.iloc[idx1]
    #     return Utt2Info(utt_info)

    # def filter(self, filter_key, keep=True):
    #     """Removes elements from Utt2Info object by key

    #     Args:
    #       filter_key: List with the keys of the elements to keep or remove.
    #       keep: If True, we keep the elements in filter_key;
    #             if False, we remove the elements in filter_key;

    #     Returns:
    #       Utt2Info object.
    #     """
    #     if not keep:
    #         filter_key = np.setdiff1d(self.utt_info["key"], filter_key)
    #     utt_info = self.utt_info.loc[filter_key]
    #     return Utt2Info(utt_info)

    # def filter_info(self, filter_key, field=1, keep=True):
    #     """Removes elements of Utt2Info by info value

    #     Args:
    #       filter_key: List with the file_path of the elements to keep or remove.
    #       field: Field number corresponding to the info to filter
    #       keep: If True, we keep the elements in filter_key;
    #             if False, we remove the elements in filter_key;

    #     Returns:
    #       Utt2Info object.
    #     """
    #     if not keep:
    #         filter_key = np.setdiff1d(self.utt_info[field], filter_key)
    #     f, _ = ismember(filter_key, self.utt_info[field])
    #     if not np.all(f):
    #         for k in filter_key[f == False]:
    #             logging.error("info %s not found in field %d" % (k, field))
    #         raise Exception("not all keys were found in field %d" % (field))

    #     f, _ = ismember(self.utt_info[field], filter_key)
    #     utt_info = self.utt_info.iloc[f]
    #     return Utt2Info(utt_info)

    # def filter_index(self, index, keep=True):
    #     """Removes elements of Utt2Info by index

    #     Args:
    #       filter_key: List with the index of the elements to keep or remove.
    #       keep: If True, we keep the elements in filter_key;
    #             if False, we remove the elements in filter_key;

    #     Returns:
    #       Utt2Info object.
    #     """

    #     if not keep:
    #         index = np.setdiff1d(np.arange(len(self.key), dtype=np.int64), index)

    #     utt_info = self.utt_info.iloc[index]
    #     return Utt2Info(utt_info)<|MERGE_RESOLUTION|>--- conflicted
+++ resolved
@@ -4,13 +4,10 @@
 """
 
 import logging
+import re
 from collections import OrderedDict
 from copy import deepcopy
-<<<<<<< HEAD
-import re
-=======
 from pathlib import Path
->>>>>>> 5f0ac993
 
 import numpy as np
 import pandas as pd
