--- conflicted
+++ resolved
@@ -7,11 +7,6 @@
 import math
 
 import numpy as np
-<<<<<<< HEAD
-=======
-from jsonargparse import ActionParser, ArgumentParser
-
->>>>>>> 5f0ac993
 import torch
 import torch.distributed as dist
 
@@ -20,6 +15,7 @@
 
 
 class BucketingSegSampler(HypSampler):
+
     def __init__(self,
                  seg_set,
                  base_sampler=SegSampler,
