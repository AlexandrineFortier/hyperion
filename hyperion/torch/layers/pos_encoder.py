--- conflicted
+++ resolved
@@ -2,11 +2,6 @@
  Copyright 2019 Johns Hopkins University  (Author: Jesus Villalba)
  Apache 2.0  (http://www.apache.org/licenses/LICENSE-2.0)
 """
-<<<<<<< HEAD
-# 
-=======
->>>>>>> 75d3f58c
-
 import math
 
 import torch
