--- conflicted
+++ resolved
@@ -16,12 +16,7 @@
 
 
 class XVector(TorchModel):
-<<<<<<< HEAD
     """x-Vector base class"""
-=======
-    """x-Vector base class
-    """
->>>>>>> d7226541
 
     def __init__(
         self,
@@ -267,12 +262,7 @@
     def forward_hid_feats(
         self, x, y=None, enc_layers=None, classif_layers=None, return_output=False
     ):
-<<<<<<< HEAD
         """forwards hidden representations in the x-vector network"""
-=======
-        """forwards hidden representations in the x-vector network
-        """
->>>>>>> d7226541
 
         if self.encoder_net.in_dim() == 4 and x.dim() == 3:
             x = x.view(x.size(0), 1, x.size(1), x.size(2))
@@ -750,7 +740,6 @@
         except:
             pass
 
-<<<<<<< HEAD
         if "in_feats" not in skip:
             parser.add_argument(
                 "--in-feats",
@@ -761,17 +750,6 @@
                     "if None it will try to infer from encoder network"
                 ),
             )
-=======
-        parser.add_argument(
-            "--in-feats",
-            default=None,
-            type=int,
-            help=(
-                "input feature dimension, "
-                "if None it will try to infer from encoder network"
-            ),
-        )
->>>>>>> d7226541
 
         parser.add_argument(
             "--proj-feats",
