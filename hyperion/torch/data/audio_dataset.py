"""
 Copyright 2020 Johns Hopkins University  (Author: Jesus Villalba)
 Apache 2.0  (http://www.apache.org/licenses/LICENSE-2.0)
"""

import logging
from jsonargparse import ActionYesNo, ArgumentParser, ActionParser
import time
import math

import numpy as np
import pandas as pd

import torch
import torchaudio.transforms as tat

from ..torch_defs import floatstr_torch
from ...io import RandomAccessAudioReader as AR

# from ...utils.utt2info import Utt2Info
from ...np.augment import SpeechAugment

from torch.utils.data import Dataset
import torch.distributed as dist

from hyperion.np import augment


# class AudioDataset1(Dataset):
#     def __init__(
#         self,
#         audio_file,
#         key_file,
#         class_file=None,
#         time_durs_file=None,
#         min_chunk_length=1,
#         max_chunk_length=None,
#         aug_cfg=None,
#         return_fullseqs=False,
#         return_class=True,
#         return_clean_aug_pair=False,
#         transpose_input=False,
#         wav_scale=2 ** 15 - 1,
#         is_val=False,
#     ):

#         try:
#             rank = dist.get_rank()
#             world_size = dist.get_world_size()
#         except:
#             rank = 0
#             world_size = 1

#         self.rank = rank
#         self.world_size = world_size

#         if rank == 0:
#             logging.info("opening dataset %s", audio_file)
#         self.r = AR(audio_file, wav_scale=wav_scale)
#         if rank == 0:
#             logging.info("loading utt2info file %s" % key_file)
#         self.u2c = Utt2Info.load(key_file, sep=" ")
#         if rank == 0:
#             logging.info("dataset contains %d seqs" % self.num_seqs)

#         self.is_val = is_val
#         self._read_time_durs_file(time_durs_file)

#         self._prune_short_seqs(min_chunk_length)

#         self.short_seq_exist = self._seq_shorter_than_max_length_exists(
#             max_chunk_length
#         )

#         self._prepare_class_info(class_file)

#         if max_chunk_length is None:
#             max_chunk_length = min_chunk_length
#         self._min_chunk_length = min_chunk_length
#         self._max_chunk_length = max_chunk_length

#         self.return_fullseqs = return_fullseqs
#         self.return_class = return_class
#         self.return_clean_aug_pair = return_clean_aug_pair

#         self.transpose_input = transpose_input

#         self.augmenter = None
#         self.reverb_context = 0
#         if aug_cfg is not None:
#             self.augmenter = SpeechAugment.create(
#                 aug_cfg, random_seed=112358 + 1000 * rank
#             )
#             self.reverb_context = self.augmenter.max_reverb_context

#     def _read_time_durs_file(self, file_path):
#         if self.rank == 0:
#             logging.info("reading time_durs file %s" % file_path)
#         nf_df = pd.read_csv(file_path, header=None, sep=" ")
#         nf_df.index = nf_df[0]
#         self._seq_lengths = nf_df.loc[self.u2c.key, 1].values

#     @property
#     def wav_scale(self):
#         return self.r.wav_scale

#     @property
#     def num_seqs(self):
#         return len(self.u2c)

#     def __len__(self):
#         return self.num_seqs

#     @property
#     def seq_lengths(self):
#         return self._seq_lengths

#     @property
#     def total_length(self):
#         return np.sum(self.seq_lengths)

#     @property
#     def min_chunk_length(self):
#         if self.return_fullseqs:
#             self._min_chunk_length = np.min(self.seq_lengths)
#         return self._min_chunk_length

#     @property
#     def max_chunk_length(self):
#         if self._max_chunk_length is None:
#             self._max_chunk_length = np.max(self.seq_lengths)
#         return self._max_chunk_length

#     @property
#     def min_seq_length(self):
#         return np.min(self.seq_lengths)

#     @property
#     def max_seq_length(self):
#         return np.max(self.seq_lengths)

#     def _prune_short_seqs(self, min_length):
#         if self.rank == 0:
#             logging.info("pruning short seqs")
#         keep_idx = self.seq_lengths >= min_length
#         self.u2c = self.u2c.filter_index(keep_idx)
#         self._seq_lengths = self.seq_lengths[keep_idx]
#         if self.rank == 0:
#             logging.info(
#                 "pruned seqs with min_length < %f,"
#                 "keep %d/%d seqs" % (min_length, self.num_seqs, len(keep_idx))
#             )

#     def _prepare_class_info(self, class_file):
#         class_weights = None
#         if class_file is None:
#             classes, class_idx = np.unique(self.u2c.info, return_inverse=True)
#             class2idx = {k: i for i, k in enumerate(classes)}
#         else:
#             if self.rank == 0:
#                 logging.info("reading class-file %s" % (class_file))
#             class_info = pd.read_csv(class_file, header=None, sep=" ")
#             class2idx = {str(k): i for i, k in enumerate(class_info[0])}
#             class_idx = np.array([class2idx[k] for k in self.u2c.info], dtype=int)
#             if class_info.shape[1] == 2:
#                 class_weights = np.array(class_info[1]).astype(
#                     floatstr_torch(), copy=False
#                 )

#         self.num_classes = len(class2idx)

#         class2utt_idx = {}
#         class2num_utt = np.zeros((self.num_classes,), dtype=int)

#         for k in range(self.num_classes):
#             idx = (class_idx == k).nonzero()[0]
#             class2utt_idx[k] = idx
#             class2num_utt[k] = len(idx)
#             if class2num_utt[k] == 0:
#                 if not self.is_val:
#                     logging.warning("class %d doesn't have any samples" % (k))
#                 if class_weights is None:
#                     class_weights = np.ones((self.num_classes,), dtype=floatstr_torch())
#                 class_weights[k] = 0

#         count_empty = np.sum(class2num_utt == 0)
#         if count_empty > 0:
#             logging.warning("%d classes have 0 samples" % (count_empty))

#         self.utt_idx2class = class_idx
#         self.class2utt_idx = class2utt_idx
#         self.class2num_utt = class2num_utt
#         if class_weights is not None:
#             class_weights /= np.sum(class_weights)
#             class_weights = torch.Tensor(class_weights)
#         self.class_weights = class_weights

#         if self.short_seq_exist:
#             # if there are seq shorter than max_chunk_lenght we need some extra variables
#             # we will need class_weights to put to 0 classes that have all utts shorter than the batch chunk length
#             if self.class_weights is None:
#                 self.class_weights = torch.ones((self.num_classes,))

#             # we need the max length of the utterances of each class
#             class2max_length = torch.zeros((self.num_classes,), dtype=torch.float)
#             for c in range(self.num_classes):
#                 if class2num_utt[c] > 0:
#                     class2max_length[c] = np.max(
#                         self.seq_lengths[self.class2utt_idx[c]]
#                     )

#             self.class2max_length = class2max_length

#     def _seq_shorter_than_max_length_exists(self, max_length):
#         return np.any(self.seq_lengths < max_length)

#     @property
#     def var_chunk_length(self):
#         return self.min_chunk_length < self.max_chunk_length

#     def get_random_chunk_length(self):

#         if self.var_chunk_length:
#             return (
#                 torch.rand(size=(1,)).item()
#                 * (self.max_chunk_length - self.min_chunk_length)
#                 + self.min_chunk_length
#             )

#         return self.max_chunk_length

#     def __getitem__(self, index):
#         # logging.info('{} {} {} get item {}'.format(
#         #     self, os.getpid(), threading.get_ident(), index))
#         if self.return_fullseqs:
#             return self._get_fullseq(index)
#         else:
#             return self._get_random_chunk(index)

#     def _get_fullseq(self, index):
#         key = self.u2c.key[index]
#         x, fs = self.r.read([key])
#         x = x[0].astype(floatstr_torch(), copy=False)
#         x_clean = x
#         if self.augmenter is not None:
#             x, aug_info = self.augmenter(x)

#         if self.transpose_input:
#             x = x[None, :]
#             if self.return_clean_aug_pair:
#                 x_clean = x_clean[None, :]

#         if self.return_clean_aug_pair:
#             r = x, x_clean

#         if not self.return_class:
#             return r

#         class_idx = self.utt_idx2class[index]
#         r = *r, class_idx
#         return r

#     def _get_random_chunk(self, index):

#         if len(index) == 2:
#             index, chunk_length = index
#         else:
#             chunk_length = self.max_chunk_length

#         key = self.u2c.key[index]

#         full_seq_length = self.seq_lengths[index]
#         assert (
#             chunk_length <= full_seq_length
#         ), "chunk_length(%d) <= full_seq_length(%d)" % (chunk_length, full_seq_length)

#         time_offset = torch.rand(size=(1,)).item() * (full_seq_length - chunk_length)
#         reverb_context = min(self.reverb_context, time_offset)
#         time_offset -= reverb_context
#         read_chunk_length = chunk_length + reverb_context

#         # logging.info('get-random-chunk {} {} {} {} {}'.format(index, key, time_offset, chunk_length, full_seq_length ))
#         x, fs = self.r.read([key], time_offset=time_offset, time_durs=read_chunk_length)

#         # try:
#         #     x, fs = self.r.read([key], time_offset=time_offset,
#         #                     time_durs=read_chunk_length)
#         # except:
#         #     # some files produce error in the fseek after reading the data,
#         #     # this seems an issue from pysoundfile or soundfile lib itself
#         #     # reading from a sligthly different starting position seems to solve the problem in most cases
#         #     try:
#         #         logging.info('error-1 reading at key={} totol_dur={} offset={} read_chunk_length={}, retrying...'.format(
#         #             key, full_seq_length, time_offset, read_chunk_length))
#         #         time_offset = math.floor(time_offset)
#         #         x, fs = self.r.read([key], time_offset=time_offset,
#         #                             time_durs=read_chunk_length)
#         #     except:
#         #         try:
#         #             # if changing the value of time-offset doesn't solve the issue, we try to read from
#         #             # from time-offset to the end of the file, and remove the extra frames later
#         #             logging.info('error-2 reading at key={} totol_dur={} offset={} retrying reading until end-of-file ...'.format(
#         #                 key, full_seq_length, time_offset))
#         #             x, fs = self.r.read([key], time_offset=time_offset)
#         #             x = [x[0][:int(read_chunk_length * fs[0])]]
#         #         except:
#         #             # try to read the full file
#         #             logging.info('error-3 reading at key={} totol_dur={} retrying reading full file ...'.format(
#         #                 key, full_seq_length))
#         #             x, fs = self.r.read([key])
#         #             x = [x[0][:int(read_chunk_length * fs[0])]]

#         x = x[0]
#         fs = fs[0]

#         x_clean = x
#         logging.info("hola1")
#         if self.augmenter is not None:
#             logging.info("hola2")
#             chunk_length_samples = int(chunk_length * fs)
#             end_idx = len(x)
#             reverb_context_samples = end_idx - chunk_length_samples
#             assert reverb_context_samples >= 0, (
#                 "key={} time-offset={}, read-chunk={} "
#                 "read-x-samples={}, chunk_samples={}, reverb_context_samples={}"
#             ).format(
#                 key,
#                 time_offset,
#                 read_chunk_length,
#                 end_idx,
#                 chunk_length_samples,
#                 reverb_context_samples,
#             )
#             # end_idx = reverb_context_samples + chunk_length_samples
#             x, aug_info = self.augmenter(x)
#             x = x[reverb_context_samples:end_idx]
#             if self.return_clean_aug_pair:
#                 x_clean = x_clean[reverb_context_samples:end_idx]
#                 x_clean = x_clean.astype(floatstr_torch(), copy=False)
#             # x_clean = x_clean[reverb_context_samples:]
#             # logging.info('augmentation x-clean={}, x={}, aug_info={}'.format(
#             #    x_clean.shape, x.shape, aug_info))
#         #     if len(x) != 64000:
#         #         logging.info('x!=4s, {} {} {} {} {} {} {} {}'.format(len(x),reverb_context, reverb_context_samples, chunk_length, chunk_length_samples, end_idx, fs, read_chunk_length))

#         # if len(x) != 64000:
#         #         logging.info('x!=4s-2, {} {} {} {}'.format(len(x), chunk_length, fs, read_chunk_length))

#         if self.transpose_input:
#             x = x[None, :]
#             if self.return_clean_aug_pair:
#                 x_clean = x_clean[None, :]

#         x = x.astype(floatstr_torch(), copy=False)
#         if self.return_clean_aug_pair:
#             r = x, x_clean
#         else:
#             r = (x,)

#         if not self.return_class:
#             return r

#         class_idx = self.utt_idx2class[index]
#         r = *r, class_idx
#         return r

#     @staticmethod
#     def filter_args(**kwargs):

#         ar_args = AR.filter_args(**kwargs)
#         valid_args = (
#             "audio_file",
#             "key_file",
#             "aug_cfg",
#             "path_prefix",
#             "class_file",
#             "time_durs_file",
#             "min_chunk_length",
#             "max_chunk_length",
#             "return_fullseqs",
#             "part_idx",
#             "num_parts",
#         )
#         args = dict((k, kwargs[k]) for k in valid_args if k in kwargs)
#         args.update(ar_args)
#         return args

#     @staticmethod
#     def add_class_args(parser, prefix=None, skip={"audio_file", "key_file"}):
#         if prefix is not None:
#             outer_parser = parser
#             parser = ArgumentParser(prog="")

#         if "audio_file" not in skip:
#             parser.add_argument(
#                 "--audio-file",
#                 required=True,
#                 help=("audio manifest file"),
#             )

#         if "key_file" not in skip:
#             parser.add_argument(
#                 "--key-file",
#                 required=True,
#                 help=("key manifest file"),
#             )

#         parser.add_argument(
#             "--class-file",
#             default=None,
#             help=("ordered list of classes keys, it can contain class weights"),
#         )

#         parser.add_argument(
#             "--time-durs-file", default=None, help=("utt to duration in secs file")
#         )

#         parser.add_argument(
#             "--aug-cfg",
#             default=None,
#             help=("augmentation configuration file."),
#         )

#         parser.add_argument(
#             "--min-chunk-length",
#             type=float,
#             default=None,
#             help=("minimum length of sequence chunks"),
#         )
#         parser.add_argument(
#             "--max-chunk-length",
#             type=float,
#             default=None,
#             help=("maximum length of sequence chunks"),
#         )

#         parser.add_argument(
#             "--return-fullseqs",
#             default=False,
#             action="store_true",
#             help=("returns full sequences instead of chunks"),
#         )

#         AR.add_class_args(parser)
#         if prefix is not None:
#             outer_parser.add_argument("--" + prefix, action=ActionParser(parser=parser))
#             # help='audio dataset options')

#     add_argparse_args = add_class_args


from ...utils.class_info import ClassInfo
from ...utils.segment_set import SegmentSet


class AudioDataset(Dataset):
    def __init__(
        self,
        audio_file,
        segments_file,
        class_names=None,
        class_files=None,
        time_durs_file=None,
        aug_cfgs=None,
        num_augs=1,
        return_segment_info=None,
        return_orig=False,
        target_sample_freq=None,
        wav_scale=2 ** 15 - 1,
        is_val=False,
        dinossl_chunk_len_mult=None,
        dinossl_n_chunks=None,
        dinossl_reduce_overlap_prob=0
    ):

        super().__init__()
        try:
            rank = dist.get_rank()
            world_size = dist.get_world_size()
        except:
            rank = 0
            world_size = 1

        self.rank = rank
        self.world_size = world_size
        self.epoch = 0

        if rank == 0:
            logging.info("opening audio reader %s", audio_file)

        self.r = AR(audio_file, wav_scale=wav_scale)

        if rank == 0:
            logging.info("loading segments file %s" % segments_file)

        self.seg_set = SegmentSet.load(segments_file)
        if rank == 0:
            logging.info("dataset contains %d seqs" % len(self.seg_set))

        self.is_val = is_val
        if time_durs_file is not None:
            if rank == 0:
                logging.info("loading durations file %s" % time_durs_file)

            time_durs = SegmentSet.load(time_durs_file)
            self.seg_set["duration"] = time_durs.loc[
                self.seg_set["id"]
            ].class_id.values.astype(np.float, copy=False)
        else:
            assert "duration" in self.seg_set

        logging.info("loading class-info files")
        self._load_class_infos(class_names, class_files, is_val)

        self.return_segment_info = (
            [] if return_segment_info is None else return_segment_info
        )
        self.return_orig = return_orig

<<<<<<< HEAD
        # dinossl related
        self.dinossl_chunk_len_mult = dinossl_chunk_len_mult
        self.dinossl_n_chunks = dinossl_n_chunks
        self.dinossl_reduce_overlap_prob = dinossl_reduce_overlap_prob

        self._prepare_class_info(class_file)

        if max_chunk_length is None:
            max_chunk_length = min_chunk_length
        self._min_chunk_length = min_chunk_length
        self._max_chunk_length = max_chunk_length
=======
        self.num_augs = num_augs
        self._create_augmenters(aug_cfgs)
>>>>>>> 4182374b

        self.target_sample_freq = target_sample_freq
        self.resamplers = {}

    def _load_class_infos(self, class_names, class_files, is_val):
        self.class_info = {}
        if class_names is None:
            assert class_files is None
            return

        assert len(class_names) == len(class_files)
        for name, file in zip(class_names, class_files):
            assert (
                name in self.seg_set
            ), f"class_name {name} not present in the segment set"
            if self.rank == 0:
                logging.info("loading class-info file %s" % file)
            table = ClassInfo.load(file)
            self.class_info[name] = table
            if not is_val:
                # check that all classes are present in the training segments
                class_ids = table["id"]
                segment_class_ids = self.seg_set[name].unique()
                for c_id in class_ids:
                    if c_id not in segment_class_ids:
                        logging.warning(
                            "%s class: %s not present in dataset", name, c_id
                        )

    def _create_augmenters(self, aug_cfgs):
        self.augmenters = []
        self.reverb_context = 0
        if aug_cfgs is None:
            return

        for aug_cfg in aug_cfgs:
            logging.info(f"loading augmentation={aug_cfg}")
            augmenter = SpeechAugment.create(
                aug_cfg, random_seed=112358 + 1000 * self.rank
            )
            self.augmenters.append(augmenter)
            self.reverb_context = max(augmenter.max_reverb_context, self.reverb_context)

    def set_epoch(self, epoch):
        self.epoch = epoch

    @property
    def wav_scale(self):
        return self.r.wav_scale

    @property
    def num_seqs(self):
        return len(self.seg_set)

    def __len__(self):
        return self.num_seqs

    @property
    def seq_lengths(self):
        return self.seg_set["duration"]

    @property
    def total_length(self):
        return np.sum(self.seq_lengths)

    @property
    def min_seq_length(self):
        return np.min(self.seq_lengths)

    @property
    def max_seq_length(self):
        return np.max(self.seq_lengths)

<<<<<<< HEAD
    def _prune_short_seqs(self, min_length):
        if self.rank == 0:
            logging.info("pruning short seqs")
        keep_idx = self.seq_lengths >= min_length
        self.u2c = self.u2c.filter_index(keep_idx)
        self._seq_lengths = self.seq_lengths[keep_idx]
        if self.rank == 0:
            logging.info(
                "pruned seqs with min_length < %f,"
                "keep %d/%d seqs" % (min_length, self.num_seqs, len(keep_idx))
            )

    def _prepare_class_info(self, class_file):
        class_weights = None
        if class_file is None:
            classes, class_idx = np.unique(self.u2c.info, return_inverse=True)
            class2idx = {k: i for i, k in enumerate(classes)}
        else:
            if self.rank == 0:
                logging.info("reading class-file %s" % (class_file))
            class_info = pd.read_csv(class_file, header=None, sep=" ")
            class2idx = {str(k): i for i, k in enumerate(class_info[0])}
            class_idx = np.array([class2idx[k] for k in self.u2c.info], dtype=int)
            if class_info.shape[1] == 2:
                class_weights = np.array(class_info[1]).astype(
                    floatstr_torch(), copy=False
                )

        self.num_classes = len(class2idx)

        class2utt_idx = {}
        class2num_utt = np.zeros((self.num_classes,), dtype=int)

        for k in range(self.num_classes):
            idx = (class_idx == k).nonzero()[0]
            class2utt_idx[k] = idx
            class2num_utt[k] = len(idx)
            if class2num_utt[k] == 0:
                if (not self.is_val) and (self.dinossl_chunk_len_mult is None):
                    logging.warning("class %d doesn't have any samples" % (k))
                if class_weights is None:
                    class_weights = np.ones((self.num_classes,), dtype=floatstr_torch())
                class_weights[k] = 0

        count_empty = np.sum(class2num_utt == 0)
        if count_empty > 0:
            logging.warning("%d classes have 0 samples" % (count_empty))

        self.utt_idx2class = class_idx
        self.class2utt_idx = class2utt_idx
        self.class2num_utt = class2num_utt
        if class_weights is not None:
            class_weights /= np.sum(class_weights)
            class_weights = torch.Tensor(class_weights)
        self.class_weights = class_weights

        if self.short_seq_exist:
            # if there are seq shorter than max_chunk_lenght we need some extra variables
            # we will need class_weights to put to 0 classes that have all utts shorter than the batch chunk length
            if self.class_weights is None:
                self.class_weights = torch.ones((self.num_classes,))

            # we need the max length of the utterances of each class
            class2max_length = torch.zeros((self.num_classes,), dtype=torch.float)
            for c in range(self.num_classes):
                if class2num_utt[c] > 0:
                    class2max_length[c] = np.max(
                        self.seq_lengths[self.class2utt_idx[c]]
                    )

            self.class2max_length = class2max_length

    def _seq_shorter_than_max_length_exists(self, max_length):
        return np.any(self.seq_lengths < max_length)

=======
>>>>>>> 4182374b
    @property
    def num_classes(self):
        return {k: t.num_classes for k, t in self.class_info.items()}

    def _parse_segment_item(self, segment):
        if isinstance(segment, (tuple, list)):
            seg_id, start, duration = segment
            assert duration <= self.seg_set.loc[seg_id].duration, (
                f"{seg_id} with start={start} duration "
                f"({self.seg_set.loc[seg_id].duration}) < "
                f"chunk duration ({duration})"
            )
        else:
<<<<<<< HEAD
            if self.dinossl_n_chunks == None:
                return self._get_random_chunk(index)
            else: # multi-chunks for dinossl
                return self._get_random_chunks(index)
=======
            seg_id, start, duration = segment, 0, 0

        if "start" in self.seg_set:
            start += self.seg_set.loc[seg_id].start

        return seg_id, start, duration

    def _read_audio(self, seg_id, start, duration):
        # how much extra audio we need to load to
        # calculate the reverb of the first part of the audio
        reverb_context = min(self.reverb_context, start)
        start -= reverb_context
        read_duration = duration + reverb_context

        # read audio
        recording_id = self.seg_set.recording_ids(seg_id)
        x, fs = self.r.read([recording_id], time_offset=start, time_durs=read_duration)
        return x[0].astype(floatstr_torch(), copy=False), fs[0]

    def _apply_augs(self, x, num_samples, reverb_context_samples):
        x_augs = []
        # for each type of augmentation
        for i, augmenter in enumerate(self.augmenters):
            # we do n_augs per augmentation type
            for j in range(self.num_augs):
                # augment x
                x_aug, aug_info = augmenter(x)
                # remove the extra left context used to compute the reverberation.
                x_aug = x_aug[reverb_context_samples : len(x)]
                x_augs.append(x_aug.astype(floatstr_torch(), copy=False))

        return x_augs

    def _get_segment_info(self, seg_id):
        r = []
        # converts the class_ids to integers
        for info_name in self.return_segment_info:
            seg_info = self.seg_set.loc[seg_id, info_name]
            if info_name in self.class_info:
                # if the type of information is a class-id
                # we use the class information table to
                # convert from id to integer
                class_info = self.class_info[info_name]
                idx = class_info.loc[seg_info, "class_idx"]
                seg_info = idx

            r.append(seg_info)
>>>>>>> 4182374b

        return r

    def _get_resampler(self, fs):
        if fs in self.resamplers:
            return self.resamplers[fs]

        resampler = tat.Resample(
            int(fs),
            int(self.target_sample_freq),
            lowpass_filter_width=64,
            rolloff=0.9475937167399596,
            resampling_method="kaiser_window",
            beta=14.769656459379492,
        )
        resampler_f = lambda x: resampler(torch.from_numpy(x)).numpy()
        self.resamplers[fs] = resampler_f
        return resampler_f

    def _resample(self, x, fs):
        try:
            if self.target_sample_freq is None or fs == self.target_sample_freq:
                return x, fs
            resampler = self._get_resampler(fs)
            return resampler(x), self.target_sample_freq
        except:
            return x, fs

    def __getitem__(self, segment):

        seg_id, start, duration = self._parse_segment_item(segment)
        x, fs = self._read_audio(seg_id, start, duration)
        x, fs = self._resample(x, fs)
        if self.augmenters:
            # augmentations
            num_samples = int(duration * fs)
            reverb_context_samples = len(x) - num_samples
            x_augs = self._apply_augs(x, num_samples, reverb_context_samples)
            r = x_augs

            # add original non augmented audio
            if self.return_orig:
                x_orig = x[reverb_context_samples:]
                r.append(x_orig)

        else:
<<<<<<< HEAD
            chunk_length = self.max_chunk_length

        key = self.u2c.key[index]

        full_seq_length = self.seq_lengths[index]
        assert (
            chunk_length <= full_seq_length
        ), "chunk_length(%d) <= full_seq_length(%d)" % (chunk_length, full_seq_length)

        time_offset = torch.rand(size=(1,)).item() * (full_seq_length - chunk_length)
        reverb_context = min(self.reverb_context, time_offset)
        time_offset -= reverb_context
        read_chunk_length = chunk_length + reverb_context

        # logging.info('get-random-chunk {} {} {} {} {}'.format(index, key, time_offset, chunk_length, full_seq_length ))
        x, fs = self.r.read([key], time_offset=time_offset, time_durs=read_chunk_length)

        # try:
        #     x, fs = self.r.read([key], time_offset=time_offset,
        #                     time_durs=read_chunk_length)
        # except:
        #     # some files produce error in the fseek after reading the data,
        #     # this seems an issue from pysoundfile or soundfile lib itself
        #     # reading from a sligthly different starting position seems to solve the problem in most cases
        #     try:
        #         logging.info('error-1 reading at key={} totol_dur={} offset={} read_chunk_length={}, retrying...'.format(
        #             key, full_seq_length, time_offset, read_chunk_length))
        #         time_offset = math.floor(time_offset)
        #         x, fs = self.r.read([key], time_offset=time_offset,
        #                             time_durs=read_chunk_length)
        #     except:
        #         try:
        #             # if changing the value of time-offset doesn't solve the issue, we try to read from
        #             # from time-offset to the end of the file, and remove the extra frames later
        #             logging.info('error-2 reading at key={} totol_dur={} offset={} retrying reading until end-of-file ...'.format(
        #                 key, full_seq_length, time_offset))
        #             x, fs = self.r.read([key], time_offset=time_offset)
        #             x = [x[0][:int(read_chunk_length * fs[0])]]
        #         except:
        #             # try to read the full file
        #             logging.info('error-3 reading at key={} totol_dur={} retrying reading full file ...'.format(
        #                 key, full_seq_length))
        #             x, fs = self.r.read([key])
        #             x = [x[0][:int(read_chunk_length * fs[0])]]

        x = x[0]
        fs = fs[0]

        x_clean = x
        if self.augmenter is not None:
            chunk_length_samples = int(chunk_length * fs)
            end_idx = len(x)
            reverb_context_samples = end_idx - chunk_length_samples
            assert reverb_context_samples >= 0, (
                "key={} time-offset={}, read-chunk={} "
                "read-x-samples={}, chunk_samples={}, reverb_context_samples={}"
            ).format(
                key,
                time_offset,
                read_chunk_length,
                end_idx,
                chunk_length_samples,
                reverb_context_samples,
            )
            # end_idx = reverb_context_samples + chunk_length_samples
            x, aug_info = self.augmenter(x)
            x = x[reverb_context_samples:end_idx]
            if self.return_clean_aug_pair:
                x_clean = x_clean[reverb_context_samples:end_idx]
                x_clean = x_clean.astype(floatstr_torch(), copy=False)
            # x_clean = x_clean[reverb_context_samples:]
            # logging.info('augmentation x-clean={}, x={}, aug_info={}'.format(
            #    x_clean.shape, x.shape, aug_info))
        #     if len(x) != 64000:
        #         logging.info('x!=4s, {} {} {} {} {} {} {} {}'.format(len(x),reverb_context, reverb_context_samples, chunk_length, chunk_length_samples, end_idx, fs, read_chunk_length))

        # if len(x) != 64000:
        #         logging.info('x!=4s-2, {} {} {} {}'.format(len(x), chunk_length, fs, read_chunk_length))

        if self.transpose_input:
            x = x[None, :]
            if self.return_clean_aug_pair:
                x_clean = x_clean[None, :]

        x = x.astype(floatstr_torch(), copy=False)
        if self.return_clean_aug_pair:
            r = x, x_clean
        else:
            r = (x,)
=======
            r = [x]
>>>>>>> 4182374b

        # adds the segment labels
        seg_info = self._get_segment_info(seg_id)
        r.extend(seg_info)

        return (*r,)

    def _get_random_chunks(self, index):

        if len(index) == 2:
            index, chunk_length = index
        else:
            chunk_length = self.max_chunk_length
        key = self.u2c.key[index]
        
        full_seq_length = self.seq_lengths[index]
        assert chunk_length <= full_seq_length, 'chunk_length(%d) <= full_seq_length(%d)' % (
            chunk_length, full_seq_length)

        chunk_length_list = []
        # 2 long chunks
        if chunk_length * self.dinossl_chunk_len_mult > full_seq_length:
            chunk_length_list.extend([full_seq_length]*2)
        else:
            chunk_length_list.extend([chunk_length * self.dinossl_chunk_len_mult]*2)
        # self.n_chunks - 2 short chunks
        chunk_length_list.extend([chunk_length]*(self.dinossl_n_chunks-2))

        r_list = [] # this is for dino's multiple augmentations (more than once) of a given sample

        # to reduce overlap between 2 long chunks
        reduce_overlap = (self.dinossl_reduce_overlap_prob > torch.rand(size=(1,)))
        if reduce_overlap:
            long_chunk_proc_cnt = 0
            tmp = torch.rand(size=(5,))*(full_seq_length - chunk_length_list[0])
            time_offset_long_chunks = [torch.min(tmp), torch.max(tmp)]

        for chunk_length in chunk_length_list: # full_seq_length, self.reverb_context are fixed within this for loop
            if reduce_overlap and (long_chunk_proc_cnt < 2):
                time_offset = time_offset_long_chunks[long_chunk_proc_cnt]
                long_chunk_proc_cnt += 1
            else:
                time_offset = torch.rand(size=(1,)).item()*(full_seq_length-chunk_length)
            reverb_context = min(self.reverb_context, time_offset)
            time_offset -= reverb_context
            read_chunk_length = chunk_length + reverb_context

            #logging.info('get-random-chunk {} {} {} {} {}'.format(index, key, time_offset, chunk_length, full_seq_length ))
            x, fs = self.r.read([key], time_offset=time_offset,
                                time_durs=read_chunk_length)
                
            x = x[0]
            fs = fs[0]

            x_clean = x
            if self.augmenter is not None:
                chunk_length_samples = int(chunk_length * fs)
                end_idx = len(x)
                reverb_context_samples = end_idx - chunk_length_samples
                assert reverb_context_samples >= 0, (
                    ('key={} time-offset={}, read-chunk={} '
                    'read-x-samples={}, chunk_samples={}, reverb_context_samples={}').format(
                        key, time_offset, read_chunk_length, 
                        end_idx, chunk_length_samples, reverb_context_samples))
                # end_idx = reverb_context_samples + chunk_length_samples
                x, aug_info = self.augmenter(x)
                x = x[reverb_context_samples:end_idx]
                if self.return_clean_aug_pair:
                    x_clean = x_clean[reverb_context_samples:end_idx]
                    x_clean = x_clean.astype(floatstr_torch(), copy=False)
                #x_clean = x_clean[reverb_context_samples:]
                #logging.info('augmentation x-clean={}, x={}, aug_info={}'.format(
                #    x_clean.shape, x.shape, aug_info))
            #     if len(x) != 64000:
            #         logging.info('x!=4s, {} {} {} {} {} {} {} {}'.format(len(x),reverb_context, reverb_context_samples, chunk_length, chunk_length_samples, end_idx, fs, read_chunk_length))

            # if len(x) != 64000:
            #         logging.info('x!=4s-2, {} {} {} {}'.format(len(x), chunk_length, fs, read_chunk_length))

            if self.transpose_input:
                x = x[None,:]
                if self.return_clean_aug_pair:
                    x_clean = x_clean[None,:]

            x = x.astype(floatstr_torch(), copy=False)
            if self.return_clean_aug_pair:
                r = x, x_clean
            else:
                r = (x,)
            r_list.append(*r)

        if len(r_list) == 1: del r_list

        if not self.return_class:
            try:
                return r_list
            except:
                return r

        class_idx = self.utt_idx2class[index]
        try:
            r = r_list, class_idx
        except:
            r = *r, class_idx

        return r
    @staticmethod
    def filter_args(**kwargs):

        ar_args = AR.filter_args(**kwargs)
        valid_args = (
            "audio_file",
            "segments_file",
            "aug_cfgs",
            "num_augs",
            "class_names",
            "class_files",
            "return_segment_info",
            "return_orig",
            "time_durs_file",
            "target_sample_freq",
        )
        args = dict((k, kwargs[k]) for k in valid_args if k in kwargs)
        args.update(ar_args)
        return args

    @staticmethod
    def add_class_args(parser, prefix=None, skip={}):
        if prefix is not None:
            outer_parser = parser
            parser = ArgumentParser(prog="")

        if "audio_file" not in skip:
            parser.add_argument(
                "--audio-file", required=True, help=("audio manifest file"),
            )

        if "segments_file" not in skip:
            parser.add_argument(
                "--segments-file", required=True, help=("segments manifest file"),
            )

        parser.add_argument(
            "--class-names",
            default=None,
            nargs="+",
            help=(
                "list with the names of the types of classes in the datasets, e.g., speaker, language"
            ),
        )

        parser.add_argument(
            "--class-files", default=None, nargs="+", help=("list of class info files"),
        )

        parser.add_argument(
            "--time-durs-file",
            default=None,
            help=(
                "segment to duration in secs file, if durations are not in segments_file"
            ),
        )

        parser.add_argument(
            "--aug-cfgs",
            default=None,
            nargs="+",
            help=("augmentation configuration file."),
        )

        parser.add_argument(
            "--num-augs",
            default=1,
            help=("number of augmentations per segment and augmentation type"),
        )
        parser.add_argument(
            "--return-segment-info",
            default=None,
            nargs="+",
            help=(
                "list of columns of the segment file which should be returned as supervisions"
            ),
        )
        parser.add_argument(
            "--return-orig",
            default=False,
            action=ActionYesNo,
            help=(
                "when using augmentation, whether or not to return also the original audio"
            ),
        )

        parser.add_argument(
            "--target-sample-freq",
            default=None,
            type=int,
            help=(
                "target sampling frequencey, if not None all audios are converted to this sample freq"
            ),
        )

        AR.add_class_args(parser)
        if prefix is not None:
            outer_parser.add_argument("--" + prefix, action=ActionParser(parser=parser))
            # help='audio dataset options')

    add_argparse_args = add_class_args<|MERGE_RESOLUTION|>--- conflicted
+++ resolved
@@ -517,22 +517,21 @@
         )
         self.return_orig = return_orig
 
-<<<<<<< HEAD
+        # start dino-stuff persephone_dinossl
         # dinossl related
-        self.dinossl_chunk_len_mult = dinossl_chunk_len_mult
-        self.dinossl_n_chunks = dinossl_n_chunks
-        self.dinossl_reduce_overlap_prob = dinossl_reduce_overlap_prob
-
-        self._prepare_class_info(class_file)
-
-        if max_chunk_length is None:
-            max_chunk_length = min_chunk_length
-        self._min_chunk_length = min_chunk_length
-        self._max_chunk_length = max_chunk_length
-=======
+        # self.dinossl_chunk_len_mult = dinossl_chunk_len_mult
+        # self.dinossl_n_chunks = dinossl_n_chunks
+        # self.dinossl_reduce_overlap_prob = dinossl_reduce_overlap_prob
+
+        # self._prepare_class_info(class_file)
+
+        # if max_chunk_length is None:
+        #    max_chunk_length = min_chunk_length
+        # self._min_chunk_length = min_chunk_length
+        # self._max_chunk_length = max_chunk_length
+        # end dinostuff =======
         self.num_augs = num_augs
         self._create_augmenters(aug_cfgs)
->>>>>>> 4182374b
 
         self.target_sample_freq = target_sample_freq
         self.resamplers = {}
@@ -606,84 +605,84 @@
     def max_seq_length(self):
         return np.max(self.seq_lengths)
 
-<<<<<<< HEAD
-    def _prune_short_seqs(self, min_length):
-        if self.rank == 0:
-            logging.info("pruning short seqs")
-        keep_idx = self.seq_lengths >= min_length
-        self.u2c = self.u2c.filter_index(keep_idx)
-        self._seq_lengths = self.seq_lengths[keep_idx]
-        if self.rank == 0:
-            logging.info(
-                "pruned seqs with min_length < %f,"
-                "keep %d/%d seqs" % (min_length, self.num_seqs, len(keep_idx))
-            )
-
-    def _prepare_class_info(self, class_file):
-        class_weights = None
-        if class_file is None:
-            classes, class_idx = np.unique(self.u2c.info, return_inverse=True)
-            class2idx = {k: i for i, k in enumerate(classes)}
-        else:
-            if self.rank == 0:
-                logging.info("reading class-file %s" % (class_file))
-            class_info = pd.read_csv(class_file, header=None, sep=" ")
-            class2idx = {str(k): i for i, k in enumerate(class_info[0])}
-            class_idx = np.array([class2idx[k] for k in self.u2c.info], dtype=int)
-            if class_info.shape[1] == 2:
-                class_weights = np.array(class_info[1]).astype(
-                    floatstr_torch(), copy=False
-                )
-
-        self.num_classes = len(class2idx)
-
-        class2utt_idx = {}
-        class2num_utt = np.zeros((self.num_classes,), dtype=int)
-
-        for k in range(self.num_classes):
-            idx = (class_idx == k).nonzero()[0]
-            class2utt_idx[k] = idx
-            class2num_utt[k] = len(idx)
-            if class2num_utt[k] == 0:
-                if (not self.is_val) and (self.dinossl_chunk_len_mult is None):
-                    logging.warning("class %d doesn't have any samples" % (k))
-                if class_weights is None:
-                    class_weights = np.ones((self.num_classes,), dtype=floatstr_torch())
-                class_weights[k] = 0
-
-        count_empty = np.sum(class2num_utt == 0)
-        if count_empty > 0:
-            logging.warning("%d classes have 0 samples" % (count_empty))
-
-        self.utt_idx2class = class_idx
-        self.class2utt_idx = class2utt_idx
-        self.class2num_utt = class2num_utt
-        if class_weights is not None:
-            class_weights /= np.sum(class_weights)
-            class_weights = torch.Tensor(class_weights)
-        self.class_weights = class_weights
-
-        if self.short_seq_exist:
-            # if there are seq shorter than max_chunk_lenght we need some extra variables
-            # we will need class_weights to put to 0 classes that have all utts shorter than the batch chunk length
-            if self.class_weights is None:
-                self.class_weights = torch.ones((self.num_classes,))
-
-            # we need the max length of the utterances of each class
-            class2max_length = torch.zeros((self.num_classes,), dtype=torch.float)
-            for c in range(self.num_classes):
-                if class2num_utt[c] > 0:
-                    class2max_length[c] = np.max(
-                        self.seq_lengths[self.class2utt_idx[c]]
-                    )
-
-            self.class2max_length = class2max_length
-
-    def _seq_shorter_than_max_length_exists(self, max_length):
-        return np.any(self.seq_lengths < max_length)
-
-=======
->>>>>>> 4182374b
+    # start dino stuff <<<<<<< persephone_dinossl
+    # def _prune_short_seqs(self, min_length):
+    #    if self.rank == 0:
+    #        logging.info("pruning short seqs")
+    #    keep_idx = self.seq_lengths >= min_length
+    #    self.u2c = self.u2c.filter_index(keep_idx)
+    #    self._seq_lengths = self.seq_lengths[keep_idx]
+    #    if self.rank == 0:
+    #        logging.info(
+    #            "pruned seqs with min_length < %f,"
+    #            "keep %d/%d seqs" % (min_length, self.num_seqs, len(keep_idx))
+    #        )
+
+    # def _prepare_class_info(self, class_file):
+    #    class_weights = None
+    #    if class_file is None:
+    #        classes, class_idx = np.unique(self.u2c.info, return_inverse=True)
+    #        class2idx = {k: i for i, k in enumerate(classes)}
+    #    else:
+    #        if self.rank == 0:
+    #            logging.info("reading class-file %s" % (class_file))
+    #        class_info = pd.read_csv(class_file, header=None, sep=" ")
+    #        class2idx = {str(k): i for i, k in enumerate(class_info[0])}
+    #        class_idx = np.array([class2idx[k] for k in self.u2c.info], dtype=int)
+    #        if class_info.shape[1] == 2:
+    #            class_weights = np.array(class_info[1]).astype(
+    #                floatstr_torch(), copy=False
+    #            )
+    #
+    #    self.num_classes = len(class2idx)
+
+    #    class2utt_idx = {}
+    #    class2num_utt = np.zeros((self.num_classes,), dtype=int)
+
+    #    for k in range(self.num_classes):
+    #        idx = (class_idx == k).nonzero()[0]
+    #        class2utt_idx[k] = idx
+    #        class2num_utt[k] = len(idx)
+    #        if class2num_utt[k] == 0:
+    #            if (not self.is_val) and (self.dinossl_chunk_len_mult is None):
+    #                logging.warning("class %d doesn't have any samples" % (k))
+    #            if class_weights is None:
+    #                class_weights = np.ones((self.num_classes,), dtype=floatstr_torch())
+    #            class_weights[k] = 0
+
+    #    count_empty = np.sum(class2num_utt == 0)
+    #    if count_empty > 0:
+    #        logging.warning("%d classes have 0 samples" % (count_empty))
+
+    #    self.utt_idx2class = class_idx
+    #    self.class2utt_idx = class2utt_idx
+    #    self.class2num_utt = class2num_utt
+    #    if class_weights is not None:
+    #        class_weights /= np.sum(class_weights)
+    #        class_weights = torch.Tensor(class_weights)
+    #    self.class_weights = class_weights
+
+    #    if self.short_seq_exist:
+    #        # if there are seq shorter than max_chunk_lenght we need some extra variables
+    #        # we will need class_weights to put to 0 classes that have all utts shorter than the batch chunk length
+    #        if self.class_weights is None:
+    #            self.class_weights = torch.ones((self.num_classes,))
+
+    #        # we need the max length of the utterances of each class
+    #        class2max_length = torch.zeros((self.num_classes,), dtype=torch.float)
+    #        for c in range(self.num_classes):
+    #            if class2num_utt[c] > 0:
+    #                class2max_length[c] = np.max(
+    #                    self.seq_lengths[self.class2utt_idx[c]]
+    #                )
+    # 
+    #        self.class2max_length = class2max_length
+
+    
+    #def _seq_shorter_than_max_length_exists(self, max_length):
+    #    return np.any(self.seq_lengths < max_length)
+    #end dinostuff
+    
     @property
     def num_classes(self):
         return {k: t.num_classes for k, t in self.class_info.items()}
@@ -697,12 +696,12 @@
                 f"chunk duration ({duration})"
             )
         else:
-<<<<<<< HEAD
-            if self.dinossl_n_chunks == None:
-                return self._get_random_chunk(index)
-            else: # multi-chunks for dinossl
-                return self._get_random_chunks(index)
-=======
+        # start dino stuff persephone_dinossl
+        #    if self.dinossl_n_chunks == None:
+        #        return self._get_random_chunk(index)
+        #    else: # multi-chunks for dinossl
+        #        return self._get_random_chunks(index)
+        # end dino stuff
             seg_id, start, duration = segment, 0, 0
 
         if "start" in self.seg_set:
@@ -750,7 +749,6 @@
                 seg_info = idx
 
             r.append(seg_info)
->>>>>>> 4182374b
 
         return r
 
@@ -797,99 +795,71 @@
                 r.append(x_orig)
 
         else:
-<<<<<<< HEAD
-            chunk_length = self.max_chunk_length
-
-        key = self.u2c.key[index]
-
-        full_seq_length = self.seq_lengths[index]
-        assert (
-            chunk_length <= full_seq_length
-        ), "chunk_length(%d) <= full_seq_length(%d)" % (chunk_length, full_seq_length)
-
-        time_offset = torch.rand(size=(1,)).item() * (full_seq_length - chunk_length)
-        reverb_context = min(self.reverb_context, time_offset)
-        time_offset -= reverb_context
-        read_chunk_length = chunk_length + reverb_context
+        # start dinostuff persephone_dinossl
+        #    chunk_length = self.max_chunk_length
+
+        #key = self.u2c.key[index]
+
+        #full_seq_length = self.seq_lengths[index]
+        #assert (
+        #    chunk_length <= full_seq_length
+        #), "chunk_length(%d) <= full_seq_length(%d)" % (chunk_length, full_seq_length)
+
+        #time_offset = torch.rand(size=(1,)).item() * (full_seq_length - chunk_length)
+        #reverb_context = min(self.reverb_context, time_offset)
+        #time_offset -= reverb_context
+        #read_chunk_length = chunk_length + reverb_context
 
         # logging.info('get-random-chunk {} {} {} {} {}'.format(index, key, time_offset, chunk_length, full_seq_length ))
-        x, fs = self.r.read([key], time_offset=time_offset, time_durs=read_chunk_length)
-
-        # try:
-        #     x, fs = self.r.read([key], time_offset=time_offset,
-        #                     time_durs=read_chunk_length)
-        # except:
-        #     # some files produce error in the fseek after reading the data,
-        #     # this seems an issue from pysoundfile or soundfile lib itself
-        #     # reading from a sligthly different starting position seems to solve the problem in most cases
-        #     try:
-        #         logging.info('error-1 reading at key={} totol_dur={} offset={} read_chunk_length={}, retrying...'.format(
-        #             key, full_seq_length, time_offset, read_chunk_length))
-        #         time_offset = math.floor(time_offset)
-        #         x, fs = self.r.read([key], time_offset=time_offset,
-        #                             time_durs=read_chunk_length)
-        #     except:
-        #         try:
-        #             # if changing the value of time-offset doesn't solve the issue, we try to read from
-        #             # from time-offset to the end of the file, and remove the extra frames later
-        #             logging.info('error-2 reading at key={} totol_dur={} offset={} retrying reading until end-of-file ...'.format(
-        #                 key, full_seq_length, time_offset))
-        #             x, fs = self.r.read([key], time_offset=time_offset)
-        #             x = [x[0][:int(read_chunk_length * fs[0])]]
-        #         except:
-        #             # try to read the full file
-        #             logging.info('error-3 reading at key={} totol_dur={} retrying reading full file ...'.format(
-        #                 key, full_seq_length))
-        #             x, fs = self.r.read([key])
-        #             x = [x[0][:int(read_chunk_length * fs[0])]]
-
-        x = x[0]
-        fs = fs[0]
-
-        x_clean = x
-        if self.augmenter is not None:
-            chunk_length_samples = int(chunk_length * fs)
-            end_idx = len(x)
-            reverb_context_samples = end_idx - chunk_length_samples
-            assert reverb_context_samples >= 0, (
-                "key={} time-offset={}, read-chunk={} "
-                "read-x-samples={}, chunk_samples={}, reverb_context_samples={}"
-            ).format(
-                key,
-                time_offset,
-                read_chunk_length,
-                end_idx,
-                chunk_length_samples,
-                reverb_context_samples,
-            )
-            # end_idx = reverb_context_samples + chunk_length_samples
-            x, aug_info = self.augmenter(x)
-            x = x[reverb_context_samples:end_idx]
-            if self.return_clean_aug_pair:
-                x_clean = x_clean[reverb_context_samples:end_idx]
-                x_clean = x_clean.astype(floatstr_torch(), copy=False)
-            # x_clean = x_clean[reverb_context_samples:]
-            # logging.info('augmentation x-clean={}, x={}, aug_info={}'.format(
-            #    x_clean.shape, x.shape, aug_info))
-        #     if len(x) != 64000:
-        #         logging.info('x!=4s, {} {} {} {} {} {} {} {}'.format(len(x),reverb_context, reverb_context_samples, chunk_length, chunk_length_samples, end_idx, fs, read_chunk_length))
-
-        # if len(x) != 64000:
-        #         logging.info('x!=4s-2, {} {} {} {}'.format(len(x), chunk_length, fs, read_chunk_length))
-
-        if self.transpose_input:
-            x = x[None, :]
-            if self.return_clean_aug_pair:
-                x_clean = x_clean[None, :]
-
-        x = x.astype(floatstr_torch(), copy=False)
-        if self.return_clean_aug_pair:
-            r = x, x_clean
-        else:
-            r = (x,)
-=======
+        #x, fs = self.r.read([key], time_offset=time_offset, time_durs=read_chunk_length)
+
+        #x = x[0]
+        #fs = fs[0]
+
+        #x_clean = x
+        #if self.augmenter is not None:
+        #    chunk_length_samples = int(chunk_length * fs)
+        #    end_idx = len(x)
+        #    reverb_context_samples = end_idx - chunk_length_samples
+        #    assert reverb_context_samples >= 0, (
+        #        "key={} time-offset={}, read-chunk={} "
+        #        "read-x-samples={}, chunk_samples={}, reverb_context_samples={}"
+        #    ).format(
+        #        key,
+        #        time_offset,
+        #        read_chunk_length,
+        #        end_idx,
+        #        chunk_length_samples,
+        #        reverb_context_samples,
+        #    )
+        #    # end_idx = reverb_context_samples + chunk_length_samples
+        #    x, aug_info = self.augmenter(x)
+        #    x = x[reverb_context_samples:end_idx]
+        #    if self.return_clean_aug_pair:
+        #        x_clean = x_clean[reverb_context_samples:end_idx]
+        #        x_clean = x_clean.astype(floatstr_torch(), copy=False)
+        #    # x_clean = x_clean[reverb_context_samples:]
+        #    # logging.info('augmentation x-clean={}, x={}, aug_info={}'.format(
+        #    #    x_clean.shape, x.shape, aug_info))
+        ##     if len(x) != 64000:
+        ##         logging.info('x!=4s, {} {} {} {} {} {} {} {}'.format(len(x),reverb_context, reverb_context_samples, chunk_length, chunk_length_samples, end_idx, fs, read_chunk_length))
+
+        ## if len(x) != 64000:
+        ##         logging.info('x!=4s-2, {} {} {} {}'.format(len(x), chunk_length, fs, read_chunk_length))
+
+        #if self.transpose_input:
+        #    x = x[None, :]
+        #    if self.return_clean_aug_pair:
+        #        x_clean = x_clean[None, :]
+
+        #x = x.astype(floatstr_torch(), copy=False)
+        #if self.return_clean_aug_pair:
+        #    r = x, x_clean
+        #else:
+        #    r = (x,)
+        # end dinostuff
             r = [x]
->>>>>>> 4182374b
+
 
         # adds the segment labels
         seg_info = self._get_segment_info(seg_id)
