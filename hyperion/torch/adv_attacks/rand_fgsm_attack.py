--- conflicted
+++ resolved
@@ -2,10 +2,6 @@
  Copyright 2020 Johns Hopkins University  (Author: Jesus Villalba)
  Apache 2.0  (http://www.apache.org/licenses/LICENSE-2.0)
 """
-<<<<<<< HEAD
-
-=======
->>>>>>> c95a1c38
 import torch
 
 from .adv_attack import AdvAttack
